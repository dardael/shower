# Agent Guidelines for Shower Project

## Goal

This project aims to create a robust, scalable, and maintainable web application using modern technologies and best practice.

- It's designed to allow the user to create it's showcase website in a simple and efficient way.
- The is an admin screen protected by authentication, and a public screen to display the showcase.
- The user can create its pages, modify them and delete them.
- The user can also manage the website settings, such as the theme color, navigation, and footer.

Since this project is in creation, no need to handle backward compatibility.

## External File Loading

CRITICAL: When you encounter a file reference (e.g., @.opencode/rules/standards/solid-principles.md), use your Read tool to load it on a need-to-know basis. They're relevant to the SPECIFIC task at hand.

Instructions:

- Do NOT preemptively load all references - use lazy loading based on actual need
- When loaded, treat content as mandatory instructions that override defaults
- Follow references recursively when needed

## Development Guidelines

For the front end: @.opencode/rules/front-end/chakra-ui-components.md, @.opencode/rules/front-end/react-icons-usage.md, @.opencode/rules/front-end/ui-constraints.md
For API design: @.opencode/rules/back-end/api-design-best-practices.md
For testing strategies and coverage requirements: @.opencode/rules/tests/jest-unit-testing.md

## Nextjs

- **App Router** Use the app directory structure and follow the conventions for routing, layouts, and metadata.
- **Data fetching** Use Next.js API routes and avoid server actions.

## Architecture

This project must follow SOLID principles, DDD architecture, Hexagonal architecture.

Here the current tree structure to follow :

```
shower/
├── src/
│   ├── app/                  # Next.js App Router (API routes and pages)
│   │   ├── api/
│   │   ├── globals.css               -> Global styles
│   │   ├── layout.tsx                -> Root layout component
│   │   └── page.tsx                  -> Home page route `/`
│   ├── presentation/         # Presentation Layer (React components)
│   │   ├── admin/
│   │   │   ├── components/
│   │   │   └── hooks/
│   │   └── shared/
│   │       ├── components/
│   │       └── theme.ts                -> Chakra UI theme configuration
│   ├── domain/               # Domain Layer (entities, business rules)
│   │   ├── auth/
│   │   ├── menu/
│   │   ├── settings/
│   │   └── shared/
│   ├── application/          # Application Layer (use-cases, services)
│   │   ├── auth/
│   │   ├── menu/
│   │   ├── settings/
│   │   └── shared/
│   ├── infrastructure/       # Infrastructure Layer (adapters, database)
│   │   ├── auth/
│   │   ├── menu/
│   │   ├── settings/
│   │   ├── shared/
│   │   ├── container.ts -> Dependency injection container
├── test/                     # Test Layer
│   ├── unit/                 # Unit tests (following same structure as src)
│   │   ├── application/
│   │   │   ├── auth/
│   │   │   ├── menu/
│   │   │   ├── settings/
│   │   │   └── shared/
│   │   ├── domain/
│   │   │   ├── auth/
│   │   │   ├── menu/
│   │   │   ├── settings/
│   │   │   └── shared/
│   │   ├── infrastructure/
│   │   ├── performance/
│   │   ├── app/
│   │   ├── presentation/
│   │   │   ├── admin/
│   │   │   └── shared/
│   │   ├── jest-globals.d.ts -> Jest global type definitions
│   │   ├── setup.ts -> Unit test setup
│   │   ├── tsconfig.json -> Unit test TypeScript configuration
│   │   └── types.d.ts -> Test type definitions

## Commands

you must use docker compose to run all commands in order to have the same environment for everyone.

**IMPORTANT**: Agents must NOT launch `docker compose run --rm app npm run dev`. If these commands are needed, the agent must ask the user to run them manually.

- **Launch server**: `docker compose up app`
- **Install**: `docker compose run --rm app npm install`
- **Build**: `docker compose run --rm app npm run build` (Next.js with Turbopack)
- **Lint**: `docker compose run --rm app npm run lint` (ESLint with Next.js, TypeScript, Prettier)
- **Format**: `docker compose run --rm app npm run format` (Prettier)
- **Type Check**: `docker compose run --rm app npm run build:strict` (TypeScript strict mode)
- **Test All**: `docker compose run --rm app npm run test` (Jest with ts-jest)

## Github

**User**: dardael
**repo**: shower
```

## Active Technologies

- TypeScript 5.0+ with Next.js 15 App Router + React 19, Chakra UI v3, existing data fetching hooks/utilities (025-public-loading-page)
- N/A (data fetched from existing APIs) (025-public-loading-page)
- TypeScript 5.0+ with Next.js 15 App Router + React 19 + Chakra UI v3, next-themes (via useColorMode hook) (026-admin-bgcolor-preview)
- N/A (uses existing settings infrastructure) (026-admin-bgcolor-preview)
- TypeScript 5.0+ with Next.js 15 App Router + React 19 + Chakra UI v3, next-themes (via useColorMode hook), tsyringe for DI (027-theme-mode-config)
- MongoDB via Mongoose (existing settings infrastructure) (027-theme-mode-config)
- TypeScript 5.0+ with Next.js 15 App Router + React 19 + Chakra UI v3, existing PublicPageLayout component (028-sticky-footer-layout)
- N/A (CSS-only change, no data persistence) (028-sticky-footer-layout)
- TypeScript 5.0+ with Next.js 15 App Router + React 19 + Tiptap (@tiptap/react, @tiptap/core, @tiptap/extension-image), Chakra UI v3, react-icons (029-image-full-bleed)
- N/A (uses existing HTML string storage in MongoDB via PageContent entity) (029-image-full-bleed)
- TypeScript 5.0+ with Next.js 15 App Router + React 19 + Chakra UI v3, Tiptap (@tiptap/react, @tiptap/extension-color), tsyringe for DI (030-custom-color-palette)
- TypeScript 5.0+ with Next.js 15 App Router + React 19 + Chakra UI v3 (Box, VStack, HStack, IconButton), react-icons (FiMenu, FiX), existing FocusTrap utility (031-mobile-header-menu)
- N/A (uses existing menu data from usePublicHeaderMenu hook) (031-mobile-header-menu)
- TypeScript 5.0+ with Next.js 15 App Router + React 19 + Chakra UI v3, react-icons, existing SocialNetworksFooter component (032-mobile-footer)
- N/A (uses existing social networks data from settings API) (032-mobile-footer)
<<<<<<< HEAD
=======
- TypeScript 5.0+ with Next.js 15 App Router + React 19 + Chakra UI v3, tsyringe (DI), archiver/adm-zip (ZIP handling), Mongoose (033-config-export-import)
- MongoDB via Mongoose, local filesystem (`public/page-content-images/`) (033-config-export-import)
>>>>>>> 0821349f

- Local file system (public/page-content-images/)
- Browser localStorage
- TypeScript 5.0+ with Next.js 15 App Router + Chakra UI v3, React 19, tsyringe for DI, @dnd-kit/core for drag-and-drop, BetterAuth, react-icons, Google Fonts CSS API
- MongoDB via Mongoose
- Tiptap (@tiptap/react, @tiptap/starter-kit, @tiptap/extension-image, @tiptap/extension-link, @tiptap/extension-color, @tiptap/extension-text-style, @tiptap/core) for rich text editing

## Recent Changes

- 025-public-loading-page: Added TypeScript 5.0+ with Next.js 15 App Router + React 19, Chakra UI v3, existing data fetching hooks/utilities<|MERGE_RESOLUTION|>--- conflicted
+++ resolved
@@ -129,11 +129,8 @@
 - N/A (uses existing menu data from usePublicHeaderMenu hook) (031-mobile-header-menu)
 - TypeScript 5.0+ with Next.js 15 App Router + React 19 + Chakra UI v3, react-icons, existing SocialNetworksFooter component (032-mobile-footer)
 - N/A (uses existing social networks data from settings API) (032-mobile-footer)
-<<<<<<< HEAD
-=======
 - TypeScript 5.0+ with Next.js 15 App Router + React 19 + Chakra UI v3, tsyringe (DI), archiver/adm-zip (ZIP handling), Mongoose (033-config-export-import)
 - MongoDB via Mongoose, local filesystem (`public/page-content-images/`) (033-config-export-import)
->>>>>>> 0821349f
 
 - Local file system (public/page-content-images/)
 - Browser localStorage
